--- conflicted
+++ resolved
@@ -52,122 +52,6 @@
         with tutils.raises(ScriptError):
             tscript("iframe_injector.py")
 
-<<<<<<< HEAD
-    tmaster = tservers.TestMaster(config.ProxyConfig())
-
-    for f in scripts:
-        if "har_extractor" in f:
-            continue
-        if "flowwriter" in f:
-            f += " -"
-        if "iframe_injector" in f:
-            f += " foo"  # one argument required
-        if "filt" in f:
-            f += " ~a"
-        if "modify_response_body" in f:
-            f += " foo bar"  # two arguments required
-
-        s = script.Script(f, script.ScriptContext(tmaster))
-        try:
-            s.load()
-        except Exception as v:
-            if "ImportError" not in str(v):
-                raise
-        else:
-            s.unload()
-
-
-def test_add_header():
-    flow = tutils.tflow(resp=netutils.tresp())
-    with example("add_header.py") as ex:
-        ex.run("response", flow)
-        assert flow.response.headers["newheader"] == "foo"
-
-
-def test_custom_contentviews():
-    with example("custom_contentviews.py") as ex:
-        pig = ex.ctx.contentview
-        _, fmt = pig(b"<html>test!</html>")
-        assert any(b'esttay!' in val[0][1] for val in fmt)
-        assert not pig(b"gobbledygook")
-
-
-def test_iframe_injector():
-    with tutils.raises(script.ScriptException):
-        with example("iframe_injector.py") as ex:
-            pass
-
-    flow = tutils.tflow(resp=netutils.tresp(content="<html>mitmproxy</html>"))
-    with example("iframe_injector.py http://example.org/evil_iframe") as ex:
-        ex.run("response", flow)
-        content = flow.response.content
-        assert 'iframe' in content and 'evil_iframe' in content
-
-
-def test_modify_form():
-    form_header = Headers(content_type="application/x-www-form-urlencoded")
-    flow = tutils.tflow(req=netutils.treq(headers=form_header))
-    with example("modify_form.py") as ex:
-        ex.run("request", flow)
-        assert flow.request.urlencoded_form["mitmproxy"] == "rocks"
-
-        flow.request.headers["content-type"] = ""
-        ex.run("request", flow)
-        assert list(flow.request.urlencoded_form.items()) == [("foo", "bar")]
-
-
-def test_modify_querystring():
-    flow = tutils.tflow(req=netutils.treq(path=b"/search?q=term"))
-    with example("modify_querystring.py") as ex:
-        ex.run("request", flow)
-        assert flow.request.query["mitmproxy"] == "rocks"
-
-        flow.request.path = "/"
-        ex.run("request", flow)
-        assert flow.request.query["mitmproxy"] == "rocks"
-
-
-def test_modify_response_body():
-    with tutils.raises(script.ScriptException):
-        with example("modify_response_body.py"):
-            assert True
-
-    flow = tutils.tflow(resp=netutils.tresp(content="I <3 mitmproxy"))
-    with example("modify_response_body.py mitmproxy rocks") as ex:
-        assert ex.ctx.old == "mitmproxy" and ex.ctx.new == "rocks"
-        ex.run("response", flow)
-        assert flow.response.content == "I <3 rocks"
-
-
-def test_redirect_requests():
-    flow = tutils.tflow(req=netutils.treq(host=b"example.org"))
-    with example("redirect_requests.py") as ex:
-        ex.run("request", flow)
-        assert flow.request.host == "mitmproxy.org"
-
-
-def test_har_extractor():
-    with tutils.raises(script.ScriptException):
-        with example("har_extractor.py"):
-            pass
-
-    times = dict(
-        timestamp_start=746203272,
-        timestamp_end=746203272,
-    )
-
-    flow = tutils.tflow(
-        req=netutils.treq(**times),
-        resp=netutils.tresp(**times)
-    )
-
-    with example("har_extractor.py -") as ex:
-        ex.run("response", flow)
-
-        with open(tutils.test_data.path("data/har_extractor.har")) as fp:
-            test_data = json.load(fp)
-            assert json.loads(ex.ctx.HARLog.json()) == test_data["test_response"]
-=======
         m, sc = tscript("iframe_injector.py", "http://example.org/evil_iframe")
         flow = tutils.tflow(resp=netutils.tresp(content=b"<html>mitmproxy</html>"))
         self.invoke(m, "response", flow)
@@ -239,5 +123,4 @@
 
             with open(path, "rb") as f:
                 test_data = json.load(f)
-            assert len(test_data["log"]["pages"]) == 1
->>>>>>> 17305643
+            assert len(test_data["log"]["pages"]) == 1